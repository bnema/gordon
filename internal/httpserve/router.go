--- conflicted
+++ resolved
@@ -12,10 +12,6 @@
 
 // RegisterRoutes registers all routes and middlewares
 func RegisterRoutes(e *echo.Echo, a *server.App) *echo.Echo {
-<<<<<<< HEAD
-
-=======
->>>>>>> 684c36d3
 	e.Use(echomid.Recover())
 
 	// Log admin status
