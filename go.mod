--- conflicted
+++ resolved
@@ -13,10 +13,7 @@
 require (
 	github.com/Microsoft/go-winio v0.6.1 // indirect
 	github.com/andybalholm/cascadia v1.3.1 // indirect
-<<<<<<< HEAD
 	github.com/aymerick/douceur v0.2.0 // indirect
-=======
->>>>>>> 67bf9102
 	github.com/containerd/containerd v1.7.5 // indirect
 	github.com/docker/distribution v2.8.2+incompatible // indirect
 	github.com/docker/go-connections v0.4.0 // indirect
@@ -24,17 +21,14 @@
 	github.com/gogo/protobuf v1.3.2 // indirect
 	github.com/golang-jwt/jwt v3.2.2+incompatible // indirect
 	github.com/gorilla/context v1.1.1 // indirect
-<<<<<<< HEAD
 	github.com/gorilla/css v1.0.0 // indirect
 	github.com/gorilla/securecookie v1.1.1 // indirect
 	github.com/gorilla/sessions v1.2.1 // indirect
 	github.com/klauspost/compress v1.16.7 // indirect
 	github.com/microcosm-cc/bluemonday v1.0.25 // indirect
-=======
 	github.com/gorilla/securecookie v1.1.1 // indirect
 	github.com/gorilla/sessions v1.2.1 // indirect
 	github.com/klauspost/compress v1.16.7 // indirect
->>>>>>> 67bf9102
 	github.com/moby/patternmatcher v0.6.0 // indirect
 	github.com/moby/sys/sequential v0.5.0 // indirect
 	github.com/moby/term v0.5.0 // indirect
@@ -53,10 +47,7 @@
 )
 
 require (
-<<<<<<< HEAD
 	github.com/google/safehtml v0.1.0
-=======
->>>>>>> 67bf9102
 	github.com/labstack/echo-contrib v0.15.0
 	github.com/labstack/gommon v0.4.0
 	github.com/mattn/go-colorable v0.1.13 // indirect
