--- conflicted
+++ resolved
@@ -63,11 +63,7 @@
 Set FontSize 16
 Set FontFamily "FiraCode Nerd Font"
 Set Width 1200
-<<<<<<< HEAD
 Set Height 500
-=======
-Set Height 350
->>>>>>> c79e9899
 
 Type "gordon"
 Sleep 1
